#!/usr/bin/env python3
# Copyright 2022 Canonical Ltd.
# See LICENSE file for licensing details.
#
# Learn more at: https://juju.is/docs/sdk

"""A Juju charm for Ory Kratos."""

import base64
import json
import logging
from functools import cached_property
from os.path import join
from pathlib import Path
from typing import TYPE_CHECKING, Any, Dict, List, Optional, Tuple

import requests
from charms.data_platform_libs.v0.data_interfaces import (
    DatabaseCreatedEvent,
    DatabaseEndpointsChangedEvent,
    DatabaseRequires,
)
from charms.hydra.v0.hydra_endpoints import (
    HydraEndpointsRelationDataMissingError,
    HydraEndpointsRequirer,
)
from charms.identity_platform_login_ui_operator.v0.login_ui_endpoints import (
    LoginUIEndpointsRelationDataMissingError,
    LoginUIEndpointsRelationMissingError,
    LoginUIEndpointsRequirer,
    LoginUITooManyRelatedAppsError,
)
from charms.kratos.v0.kratos_endpoints import KratosEndpointsProvider
from charms.kratos_external_idp_integrator.v0.kratos_external_provider import (
    ClientConfigChangedEvent,
    ExternalIdpRequirer,
)
from charms.observability_libs.v0.kubernetes_service_patch import KubernetesServicePatch
from charms.traefik_k8s.v1.ingress import (
    IngressPerAppReadyEvent,
    IngressPerAppRequirer,
    IngressPerAppRevokedEvent,
)
from jinja2 import Template
from ops.charm import (
    ActionEvent,
    CharmBase,
    ConfigChangedEvent,
    HookEvent,
    PebbleReadyEvent,
    RelationEvent,
)
from ops.main import main
from ops.model import ActiveStatus, BlockedStatus, MaintenanceStatus, ModelError, WaitingStatus
from ops.pebble import Error, ExecError, Layer

from kratos import KratosAPI

if TYPE_CHECKING:
    from ops.pebble import LayerDict


logger = logging.getLogger(__name__)
KRATOS_ADMIN_PORT = 4434
KRATOS_PUBLIC_PORT = 4433
PEER_RELATION_NAME = "kratos-peers"
PEER_KEY_DB_MIGRATE_VERSION = "db_migrate_version"
DB_MIGRATE_VERSION = "0.11.1"
DEFAULT_SCHEMA_ID_FILE_NAME = "default.schema"


def dict_to_action_output(d: Dict) -> Dict:
    """Convert all keys in a dict to the format of a juju action output."""
    ret = {}
    for k, v in d.items():
        k = k.replace("_", "-")
        if isinstance(v, dict):
            v = dict_to_action_output(v)
        ret[k] = v
    return ret


class KratosCharm(CharmBase):
    """Charmed Ory Kratos."""

    def __init__(self, *args: Any) -> None:
        super().__init__(*args)
        self._container_name = "kratos"
        self._container = self.unit.get_container(self._container_name)
        self._config_dir_path = Path("/etc/config")
        self._config_file_path = self._config_dir_path / "kratos.yaml"
        self._identity_schemas_default_dir_path = self._config_dir_path / "schemas" / "default"
        self._identity_schemas_config_dir_path = self._config_dir_path / "schemas" / "juju"
        self._identity_schemas_local_dir_path = Path("identity_schemas")
        self._mappers_dir_path = self._config_dir_path / "claim_mappers"
        self._mappers_local_dir_path = Path("claim_mappers")
        self._db_name = f"{self.model.name}_{self.app.name}"
        self._db_relation_name = "pg-database"
        self._hydra_relation_name = "endpoint-info"
        self._login_ui_relation_name = "ui-endpoint-info"

        self.kratos = KratosAPI(
            f"http://127.0.0.1:{KRATOS_ADMIN_PORT}", self._container, str(self._config_file_path)
        )
        self.service_patcher = KubernetesServicePatch(
            self, [("admin", KRATOS_ADMIN_PORT), ("public", KRATOS_PUBLIC_PORT)]
        )
        self.admin_ingress = IngressPerAppRequirer(
            self,
            relation_name="admin-ingress",
            port=KRATOS_ADMIN_PORT,
            strip_prefix=True,
        )
        self.public_ingress = IngressPerAppRequirer(
            self,
            relation_name="public-ingress",
            port=KRATOS_PUBLIC_PORT,
            strip_prefix=True,
        )

        self.database = DatabaseRequires(
            self,
            relation_name=self._db_relation_name,
            database_name=self._db_name,
            extra_user_roles="SUPERUSER",
        )

        self.external_provider = ExternalIdpRequirer(self, relation_name="kratos-external-idp")

        self.hydra_endpoints = HydraEndpointsRequirer(
            self, relation_name=self._hydra_relation_name
        )

        self.login_ui_endpoints = LoginUIEndpointsRequirer(
            self, relation_name=self._login_ui_relation_name
        )

        self.endpoints_provider = KratosEndpointsProvider(self)

        self.framework.observe(self.on.kratos_pebble_ready, self._on_pebble_ready)
        self.framework.observe(self.on.config_changed, self._on_config_changed)
        self.framework.observe(
            self.endpoints_provider.on.ready, self._update_kratos_endpoints_relation_data
        )
        self.framework.observe(
            self.on[self._hydra_relation_name].relation_changed, self._on_config_changed
        )
        self.framework.observe(
            self.on[self._login_ui_relation_name].relation_changed, self._on_config_changed
        )
        self.framework.observe(self.database.on.database_created, self._on_database_created)
        self.framework.observe(self.database.on.endpoints_changed, self._on_database_changed)
        self.framework.observe(self.admin_ingress.on.ready, self._on_admin_ingress_ready)
        self.framework.observe(self.admin_ingress.on.revoked, self._on_ingress_revoked)
        self.framework.observe(self.public_ingress.on.ready, self._on_public_ingress_ready)
        self.framework.observe(self.public_ingress.on.revoked, self._on_ingress_revoked)
        self.framework.observe(
            self.external_provider.on.client_config_changed, self._on_client_config_changed
        )

        self.framework.observe(self.on.get_identity_action, self._on_get_identity_action)
        self.framework.observe(self.on.delete_identity_action, self._on_delete_identity_action)
        # TODO: Uncomment this line after we have implemented the recovery endpoint
        # self.framework.observe(self.on.reset_password_action, self._on_reset_password_action)
        self.framework.observe(
            self.on.create_admin_account_action, self._on_create_admin_account_action
        )
        self.framework.observe(self.on.run_migration_action, self._on_run_migration_action)

    @property
    def _kratos_service_params(self) -> str:
        ret = ["--config", str(self._config_file_path)]
        if self.config["dev"]:
            logger.warning("Running Kratos in dev mode, don't do this in production")
            ret.append("--dev")

        return " ".join(ret)

    @property
    def _kratos_service_is_running(self) -> bool:
        if not self._container.can_connect():
            return False

        try:
            service = self._container.get_service(self._container_name)
        except (ModelError, RuntimeError):
            return False
        return service.is_running()

    @property
    def _pebble_layer(self) -> Layer:
        pebble_layer: LayerDict = {
            "summary": "kratos layer",
            "description": "pebble config layer for kratos",
            "services": {
                self._container_name: {
                    "override": "replace",
                    "summary": "Kratos Operator layer",
                    "startup": "disabled",
                    "command": "kratos serve all " + self._kratos_service_params,
                }
            },
            "checks": {
                "kratos-ready": {
                    "override": "replace",
                    "http": {"url": "http://localhost:4434/admin/health/ready"},
                },
                "kratos-alive": {
                    "override": "replace",
                    "http": {"url": "http://localhost:4434/admin/health/alive"},
                },
            },
        }
        return Layer(pebble_layer)

    @property
    def _domain_url(self) -> Optional[str]:
        return self.config["external_url"] or self.public_ingress.url

    @cached_property
    def _get_available_mappers(self) -> List[str]:
        return [
            schema_file.name[: -len("_schema.jsonnet")]
            for schema_file in self._mappers_local_dir_path.iterdir()
        ]

    def _render_conf_file(self) -> str:
        """Render the Kratos configuration file."""
        # Open the template kratos.conf file.
        with open("templates/kratos.yaml.j2", "r") as file:
            template = Template(file.read())

        default_schema_id, schemas = self._get_identity_schema_config()
        rendered = template.render(
            mappers_path=str(self._mappers_dir_path),
<<<<<<< HEAD
            identity_schema_file_path=self._identity_schema_file_path,
            default_browser_return_url=self._get_login_ui_endpoint_info("default_url"),
            admin_identity_schema_file_path=self._admin_identity_schema_file_path,
=======
            identity_schemas=schemas,
            default_identity_schema_id=default_schema_id,
            default_browser_return_url=self.config.get("login_ui_url"),
>>>>>>> 7b786b88
            public_base_url=self._domain_url,
            login_ui_url=self._get_login_ui_endpoint_info("login_url"),
            error_ui_url=self._get_login_ui_endpoint_info("error_url"),
            oidc_providers=self.external_provider.get_providers(),
            available_mappers=self._get_available_mappers,
            registration_ui_url=self._get_login_ui_endpoint_info("registration_url"),
            db_info=self._get_database_relation_info(),
            oauth2_provider_url=self._get_hydra_endpoint_info(),
            smtp_connection_uri=self.config.get("smtp_connection_uri"),
        )
        return rendered

    def _push_file(self, dst: Path, src: Path = None, content: str = None) -> None:
        if not content:
            if not src:
                raise ValueError("`src` or `content` must be provided.")
            with open(src) as f:
                content = f.read()
        self._container.push(dst, content, make_dirs=True)

    def _push_default_files(self) -> None:
        for schema_file in self._mappers_local_dir_path.iterdir():
            self._push_file(self._mappers_dir_path / schema_file.name, src=schema_file)

        for schema_file in self._identity_schemas_local_dir_path.iterdir():
            self._push_file(
                self._identity_schemas_default_dir_path / schema_file.name, src=schema_file
            )

    def _get_hydra_endpoint_info(self) -> Optional[str]:
        oauth2_provider_url = None
        if self.model.relations[self._hydra_relation_name]:
            try:
                hydra_endpoints = self.hydra_endpoints.get_hydra_endpoints()
                oauth2_provider_url = hydra_endpoints["admin_endpoint"]
            except HydraEndpointsRelationDataMissingError:
                logger.info("No hydra endpoint-info relation data found")
                return None

        return oauth2_provider_url

<<<<<<< HEAD
    def _get_login_ui_endpoint_info(self, key: str) -> Optional[str]:
        try:
            login_ui_endpoints = self.login_ui_endpoints.get_login_ui_endpoints()
            return login_ui_endpoints[key]
        except LoginUIEndpointsRelationDataMissingError:
            logger.info("No login ui endpoint-info relation data found")
        except LoginUIEndpointsRelationMissingError:
            logger.info("No login ui-endpoint-info relation found")
        except LoginUITooManyRelatedAppsError:
            logger.info("Too many ui-endpoint-info relation found")
        return None

=======
    def _get_juju_config_identity_schema_config(self) -> Optional[Tuple[str, Dict]]:
        if identity_schemas := self.config.get("identity_schemas"):
            default_schema_id = self.config.get("default_identity_schema_id")
            if not default_schema_id:
                logger.error(
                    "`identity_schemas` configuration was set, but no `default_identity_schema_id` was found"
                )
                logger.warning("Ignoring `identity_schemas` configuration")
                return None

            try:
                schemas = json.loads(identity_schemas)
            except json.JSONDecodeError as e:
                logger.error(f"identity_schemas is not a valid json: {e}")
                logger.warning("Ignoring `identity_schemas` configuration")
                return None

            schemas = {
                schema_id: f"base64://{base64.b64encode(json.dumps(schema).encode()).decode()}"
                for schema_id, schema in schemas.items()
            }
            return default_schema_id, schemas
        return None

    def _get_default_identity_schema_config(self) -> Tuple[Optional[str], Optional[Dict]]:
        schemas = {
            schema_file.stem: f"file://{self._identity_schemas_default_dir_path / schema_file.name}"
            for schema_file in self._identity_schemas_local_dir_path.glob("*.json")
        }
        default_schema_id_file = (
            self._identity_schemas_local_dir_path / DEFAULT_SCHEMA_ID_FILE_NAME
        )
        with open(default_schema_id_file) as f:
            default_schema_id = f.read()
        if default_schema_id not in schemas:
            raise RuntimeError(f"Default schema `{default_schema_id}` can't be found")
        return default_schema_id, schemas

    def _get_identity_schema_config(self) -> Optional[Tuple[str, Dict]]:
        """Get the the default schema id and the identity schemas.

        The identity schemas can come from 2 different sources. We chose them in this order:
        1) If the user has defined some schemas in the juju config, return those
        2) Else return the default identity schemas that come with this operator
        """
        if config_schemas := self._get_juju_config_identity_schema_config():
            default_schema_id, schemas = config_schemas
        else:
            default_schema_id, schemas = self._get_default_identity_schema_config()
        return default_schema_id, schemas

>>>>>>> 7b786b88
    def _get_database_relation_info(self) -> dict:
        """Get database info from relation data bag."""
        relation_id = self.database.relations[0].id
        relation_data = self.database.fetch_relation_data()[relation_id]

        return {
            "username": relation_data.get("username"),
            "password": relation_data.get("password"),
            "endpoints": relation_data.get("endpoints"),
            "database_name": self._db_name,
        }

    def _run_sql_migration(self) -> bool:
        """Runs database migration.

        Returns True if migration was run successfully, else returns false.
        """
        try:
            process = self._container.exec(
                [
                    "kratos",
                    "migrate",
                    "sql",
                    "-e",
                    "--config",
                    str(self._config_file_path),
                    "--yes",
                ],
            )
            stdout, _ = process.wait_output()
            logger.info(f"Successfully executed automigration: {stdout}")
        except ExecError as err:
            logger.error(f"Exited with code {err.exit_code}. Stderr: {err.stderr!r}")
            self.unit.status = BlockedStatus("Database migration job failed")
            return False

        return True

    def _handle_status_update_config(self, event: HookEvent) -> None:
        if not self._container.can_connect():
            event.defer()
            logger.info("Cannot connect to Kratos container. Deferring event.")
            self.unit.status = WaitingStatus("Waiting to connect to Kratos container")
            return

        self.unit.status = MaintenanceStatus("Configuring/deploying resources")

        try:
            self._container.get_service(self._container_name)
        except (ModelError, RuntimeError):
            event.defer()
            self.unit.status = WaitingStatus("Waiting for Kratos service")
            logger.info("Kratos service is absent. Deferring database created event.")
            return

        if self.database.is_resource_created():
            self._container.push(self._config_file_path, self._render_conf_file(), make_dirs=True)
            self._container.restart(self._container_name)
            self.unit.status = ActiveStatus()
            return

        if self.model.relations[self._db_relation_name]:
            self.unit.status = WaitingStatus("Waiting for database creation")
        else:
            self.unit.status = BlockedStatus("Missing postgres database relation")

    def _on_pebble_ready(self, event: PebbleReadyEvent) -> None:
        """Event Handler for pebble ready event."""
        if not self._container.can_connect():
            event.defer()
            logger.info("Cannot connect to Kratos container. Deferring event.")
            self.unit.status = WaitingStatus("Waiting to connect to Kratos container")
            return

        self.unit.status = MaintenanceStatus("Configuring/deploying resources")

        self._push_default_files()
        self._container.add_layer(self._container_name, self._pebble_layer, combine=True)
        logger.info("Pebble plan updated with new configuration, replanning")
        self._container.replan()

        # in case container was terminated unexpectedly
        peer_relation = self.model.relations[PEER_RELATION_NAME]
        if (
            peer_relation
            and peer_relation[0].data[self.app].get(PEER_KEY_DB_MIGRATE_VERSION)
            == DB_MIGRATE_VERSION
        ):
            self._container.push(self._config_file_path, self._render_conf_file(), make_dirs=True)
            self._container.start(self._container_name)
            self.unit.status = ActiveStatus()
            return

        if self.model.relations[self._db_relation_name]:
            self.unit.status = WaitingStatus("Waiting for database creation")
        else:
            self.unit.status = BlockedStatus("Missing postgres database relation")

    def _on_config_changed(self, event: ConfigChangedEvent) -> None:
        """Event Handler for config changed event."""
        self._handle_status_update_config(event)

    def _update_kratos_endpoints_relation_data(self, event: RelationEvent) -> None:
        admin_endpoint = (
            self.admin_ingress.url
            if self.admin_ingress.is_ready()
            else f"{self.app.name}.{self.model.name}.svc.cluster.local:{KRATOS_ADMIN_PORT}",
        )
        public_endpoint = (
            self.public_ingress.url
            if self.public_ingress.is_ready()
            else f"{self.app.name}.{self.model.name}.svc.cluster.local:{KRATOS_PUBLIC_PORT}",
        )

        logger.info(
            f"Sending endpoints info: public - {public_endpoint[0]}, admin - {admin_endpoint[0]}"
        )

        self.endpoints_provider.send_endpoint_relation_data(admin_endpoint[0], public_endpoint[0])

    def _on_database_created(self, event: DatabaseCreatedEvent) -> None:
        """Event Handler for database created event."""
        if not self._container.can_connect():
            event.defer()
            logger.info("Cannot connect to Kratos container. Deferring event.")
            self.unit.status = WaitingStatus("Waiting to connect to Kratos container")
            return

        self.unit.status = MaintenanceStatus(
            "Configuring container and resources for database connection"
        )

        try:
            self._container.get_service(self._container_name)
        except (ModelError, RuntimeError):
            event.defer()
            self.unit.status = WaitingStatus("Waiting for Kratos service")
            logger.info("Kratos service is absent. Deferring database created event.")
            return

        logger.info("Updating Kratos config and restarting service")
        self._container.push(self._config_file_path, self._render_conf_file(), make_dirs=True)

        peer_relation = self.model.relations[PEER_RELATION_NAME]
        if not peer_relation:
            event.defer()
            self.unit.status = WaitingStatus("Waiting for peer relation.")
            return

        if self.unit.is_leader():
            if not self._run_sql_migration():
                self.unit.status = BlockedStatus("Database migration failed.")
            else:
                peer_relation[0].data[self.app].update(
                    {
                        PEER_KEY_DB_MIGRATE_VERSION: DB_MIGRATE_VERSION,
                    }
                )
                self._container.start(self._container_name)
                self.unit.status = ActiveStatus()
        else:
            if (
                peer_relation[0].data[self.app].get(PEER_KEY_DB_MIGRATE_VERSION)
                == DB_MIGRATE_VERSION
            ):
                self._container.start(self._container_name)
                self.unit.status = ActiveStatus()
            else:
                event.defer()
                self.unit.status = WaitingStatus("Waiting for database migration to complete.")

    def _on_database_changed(self, event: DatabaseEndpointsChangedEvent) -> None:
        """Event Handler for database changed event."""
        self._handle_status_update_config(event)

    def _on_admin_ingress_ready(self, event: IngressPerAppReadyEvent) -> None:
        if self.unit.is_leader():
            logger.info("This app's admin ingress URL: %s", event.url)

        self._handle_status_update_config(event)
        self._update_kratos_endpoints_relation_data(event)

    def _on_public_ingress_ready(self, event: IngressPerAppReadyEvent) -> None:
        if self.unit.is_leader():
            logger.info("This app's public ingress URL: %s", event.url)

        self._handle_status_update_config(event)
        self._update_kratos_endpoints_relation_data(event)

    def _on_ingress_revoked(self, event: IngressPerAppRevokedEvent) -> None:
        if self.unit.is_leader():
            logger.info("This app no longer has ingress")

        self._handle_status_update_config(event)
        self._update_kratos_endpoints_relation_data(event)

    def _on_client_config_changed(self, event: ClientConfigChangedEvent) -> None:
        domain_url = self._domain_url
        if domain_url is None:
            self.unit.status = BlockedStatus(
                "Cannot add external provider without an external hostname. Please "
                "provide an ingress relation or an external_url config."
            )
            event.defer()
            return

        self.unit.status = MaintenanceStatus(f"Adding external provider: {event.provider}")

        if self.database.is_resource_created():
            self._container.push(self._config_file_path, self._render_conf_file(), make_dirs=True)
            self._container.restart(self._container_name)
            self.unit.status = ActiveStatus()

            self.external_provider.set_relation_registered_provider(
                join(domain_url, f"self-service/methods/oidc/callback/{event.provider_id}"),
                event.provider_id,
                event.relation_id,
            )
        else:
            event.defer()
            logger.info("Database is not created. Deferring event.")

    def _on_get_identity_action(self, event: ActionEvent) -> None:
        if not self._kratos_service_is_running:
            event.fail("Service is not ready. Please re-run the action when the charm is active")
            return

        identity_id = event.params.get("identity-id")
        email = event.params.get("email")
        if identity_id and email:
            event.fail("Only one of identity-id and email can be provided.")
            return
        elif not identity_id and not email:
            event.fail("One of identity-id and email must be provided.")
            return

        event.log("Fetching the identity.")
        if email:
            try:
                identity = self.kratos.get_identity_from_email(email)
            except Error as e:
                event.fail(f"Something went wrong when trying to run the command: {e}")
                return
            if not identity:
                event.fail("Couldn't retrieve identity_id from email.")
                return
        else:
            try:
                identity = self.kratos.get_identity(identity_id=identity_id)
            except Error as e:
                event.fail(f"Something went wrong when trying to run the command: {e}")
                return

        event.log("Successfully got the identity.")
        event.set_results(dict_to_action_output(identity))

    def _on_delete_identity_action(self, event: ActionEvent) -> None:
        if not self._kratos_service_is_running:
            event.fail("Service is not ready. Please re-run the action when the charm is active")
            return

        identity_id = event.params.get("identity-id")
        email = event.params.get("email")
        if identity_id and email:
            event.fail("Only one of identity-id and email can be provided.")
            return
        elif not identity_id and not email:
            event.fail("One of identity-id and email must be provided.")
            return

        if email:
            identity = self.kratos.get_identity_from_email(email)
            if not identity:
                event.fail("Couldn't retrieve identity_id from email.")
                return

        event.log("Deleting the identity.")
        try:
            self.kratos.delete_identity(identity_id=identity_id)
        except Error as e:
            event.fail(f"Something went wrong when trying to run the command: {e}")
            return

        event.log(f"Successfully deleted the identity: {identity_id}.")
        event.set_results({"idenity-id": identity_id})

    def _on_reset_password_action(self, event: ActionEvent) -> None:
        if not self._kratos_service_is_running:
            event.fail("Service is not ready. Please re-run the action when the charm is active")
            return

        identity_id = event.params.get("identity-id")
        email = event.params.get("email")
        recovery_method = event.params.get("recovery-method")
        if identity_id and email:
            event.fail("Only one of identity-id and email can be provided.")
            return
        elif not identity_id and not email:
            event.fail("One of identity-id and email must be provided.")
            return

        if email:
            identity = self.kratos.get_identity_from_email(email)
            if not identity:
                event.fail("Couldn't retrieve identity_id from email.")
                return
            identity_id = identity["id"]

        if recovery_method == "code":
            fun = self.kratos.recover_password_with_code
        elif recovery_method == "link":
            fun = self.kratos.recover_password_with_link
        else:
            event.fail(
                f"Unsupported recovery method {recovery_method}, "
                "allowed methods are: `code` and `link`"
            )
            return

        event.log("Resetting password.")
        try:
            ret = fun(identity_id=identity_id)
        except requests.exceptions.RequestException as e:
            event.fail(f"Failed to request Kratos API: {e}")
            return

        event.log("Follow the link to reset the user's password")
        event.set_results(dict_to_action_output(ret))

    def _on_create_admin_account_action(self, event: ActionEvent) -> None:
        if not self._kratos_service_is_running:
            event.fail("Service is not ready. Please re-run the action when the charm is active")
            return

        traits = {
            "username": event.params["username"],
            "name": event.params.get("name"),
            "email": event.params.get("email"),
            "phone_number": event.params.get("phone_number"),
        }
        traits = {k: v for k, v in traits.items() if v is not None}
        password = event.params.get("password")

        event.log("Creating admin account.")
        try:
            identity = self.kratos.create_identity(traits, "admin_v0", password=password)
        except Error as e:
            event.fail(f"Something went wrong when trying to run the command: {e}")
            return

        identity_id = identity["id"]
        res = {"identity-id": identity_id}
        event.log(f"Successfully created admin account: {identity_id}.")
        if not password:
            event.log("Creating magic link for resetting admin password.")
            try:
                link = self.kratos.recover_password_with_link(identity_id)
            except requests.exceptions.RequestException as e:
                event.fail(f"Failed to request Kratos API: {e}")
                return
            res["password-reset-link"] = link["recovery_link"]
            res["expires-at"] = link["expires_at"]

        event.set_results(res)

    def _on_run_migration_action(self, event: ActionEvent) -> None:
        if not self._kratos_service_is_running:
            event.fail("Service is not ready. Please re-run the action when the charm is active")
            return

        timeout = float(event.params.get("timeout", 120))
        event.log("Migrating database.")
        try:
            _, err = self.kratos.run_migration(timeout=timeout)
        except Error as e:
            event.fail(f"Something went wrong when trying to run the command: {e}")
            return

        if err:
            event.fail(f"Something went wrong when running the migration: {err}")
            return
        event.log("Successfully migrated the database.")


if __name__ == "__main__":
    main(KratosCharm)<|MERGE_RESOLUTION|>--- conflicted
+++ resolved
@@ -233,15 +233,11 @@
         default_schema_id, schemas = self._get_identity_schema_config()
         rendered = template.render(
             mappers_path=str(self._mappers_dir_path),
-<<<<<<< HEAD
             identity_schema_file_path=self._identity_schema_file_path,
             default_browser_return_url=self._get_login_ui_endpoint_info("default_url"),
             admin_identity_schema_file_path=self._admin_identity_schema_file_path,
-=======
             identity_schemas=schemas,
             default_identity_schema_id=default_schema_id,
-            default_browser_return_url=self.config.get("login_ui_url"),
->>>>>>> 7b786b88
             public_base_url=self._domain_url,
             login_ui_url=self._get_login_ui_endpoint_info("login_url"),
             error_ui_url=self._get_login_ui_endpoint_info("error_url"),
@@ -283,7 +279,6 @@
 
         return oauth2_provider_url
 
-<<<<<<< HEAD
     def _get_login_ui_endpoint_info(self, key: str) -> Optional[str]:
         try:
             login_ui_endpoints = self.login_ui_endpoints.get_login_ui_endpoints()
@@ -296,7 +291,6 @@
             logger.info("Too many ui-endpoint-info relation found")
         return None
 
-=======
     def _get_juju_config_identity_schema_config(self) -> Optional[Tuple[str, Dict]]:
         if identity_schemas := self.config.get("identity_schemas"):
             default_schema_id = self.config.get("default_identity_schema_id")
@@ -348,7 +342,6 @@
             default_schema_id, schemas = self._get_default_identity_schema_config()
         return default_schema_id, schemas
 
->>>>>>> 7b786b88
     def _get_database_relation_info(self) -> dict:
         """Get database info from relation data bag."""
         relation_id = self.database.relations[0].id
