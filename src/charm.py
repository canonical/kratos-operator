#!/usr/bin/env python3
# Copyright 2022 Canonical Ltd.
# See LICENSE file for licensing details.
#
# Learn more at: https://juju.is/docs/sdk

"""A Juju charm for Ory Kratos."""

import logging
from functools import cached_property
from os.path import join
from pathlib import Path
from typing import TYPE_CHECKING, Any, Dict, List, Optional

import requests
from charms.data_platform_libs.v0.data_interfaces import (
    DatabaseCreatedEvent,
    DatabaseEndpointsChangedEvent,
    DatabaseRequires,
)
from charms.hydra.v0.hydra_endpoints import (
    HydraEndpointsRelationDataMissingError,
    HydraEndpointsRequirer,
)
from charms.identity_platform_login_ui_operator.v0.login_ui_endpoints import (
    LoginUIEndpointsRelationDataMissingError,
    LoginUIEndpointsRelationMissingError,
    LoginUIEndpointsRequirer,
)
from charms.kratos.v0.kratos_endpoints import KratosEndpointsProvider
from charms.kratos_external_idp_integrator.v0.kratos_external_provider import (
    ClientConfigChangedEvent,
    ExternalIdpRequirer,
)
from charms.observability_libs.v0.kubernetes_service_patch import KubernetesServicePatch
from charms.traefik_k8s.v1.ingress import (
    IngressPerAppReadyEvent,
    IngressPerAppRequirer,
    IngressPerAppRevokedEvent,
)
from jinja2 import Template
from ops.charm import (
    ActionEvent,
    CharmBase,
    ConfigChangedEvent,
    HookEvent,
    PebbleReadyEvent,
    RelationEvent,
)
from ops.main import main
from ops.model import ActiveStatus, BlockedStatus, MaintenanceStatus, ModelError, WaitingStatus
from ops.pebble import Error, ExecError, Layer

from kratos import KratosAPI

if TYPE_CHECKING:
    from ops.pebble import LayerDict


logger = logging.getLogger(__name__)
KRATOS_ADMIN_PORT = 4434
KRATOS_PUBLIC_PORT = 4433
PEER_RELATION_NAME = "kratos-peers"
PEER_KEY_DB_MIGRATE_VERSION = "db_migrate_version"
DB_MIGRATE_VERSION = "0.11.1"


def dict_to_action_output(d: Dict) -> Dict:
    """Convert all keys in a dict to the format of a juju action output."""
    ret = {}
    for k, v in d.items():
        k = k.replace("_", "-")
        if isinstance(v, dict):
            v = dict_to_action_output(v)
        ret[k] = v
    return ret


class KratosCharm(CharmBase):
    """Charmed Ory Kratos."""

    def __init__(self, *args: Any) -> None:
        super().__init__(*args)
        self._container_name = "kratos"
        self._container = self.unit.get_container(self._container_name)
        self._config_dir_path = Path("/etc/config")
        self._config_file_path = self._config_dir_path / "kratos.yaml"
        self._identity_schema_file_path = self._config_dir_path / "identity.default.schema.json"
        self._admin_identity_schema_file_path = (
            self._config_dir_path / "identity.admin.schema.json"
        )
        self._mappers_dir_path = self._config_dir_path / "claim_mappers"
        self._mappers_local_dir_path = Path("claim_mappers")
        self._db_name = f"{self.model.name}_{self.app.name}"
        self._db_relation_name = "pg-database"
        self._hydra_relation_name = "endpoint-info"
        self._login_ui_relation_name = "ui-endpoint-info"

        self.kratos = KratosAPI(
            f"http://127.0.0.1:{KRATOS_ADMIN_PORT}", self._container, str(self._config_file_path)
        )
        self.service_patcher = KubernetesServicePatch(
            self, [("admin", KRATOS_ADMIN_PORT), ("public", KRATOS_PUBLIC_PORT)]
        )
        self.admin_ingress = IngressPerAppRequirer(
            self,
            relation_name="admin-ingress",
            port=KRATOS_ADMIN_PORT,
            strip_prefix=True,
        )
        self.public_ingress = IngressPerAppRequirer(
            self,
            relation_name="public-ingress",
            port=KRATOS_PUBLIC_PORT,
            strip_prefix=True,
        )

        self.database = DatabaseRequires(
            self,
            relation_name=self._db_relation_name,
            database_name=self._db_name,
            extra_user_roles="SUPERUSER",
        )

        self.external_provider = ExternalIdpRequirer(self, relation_name="kratos-external-idp")

        self.hydra_endpoints = HydraEndpointsRequirer(
            self, relation_name=self._hydra_relation_name
        )

        self.login_ui_endpoints = LoginUIEndpointsRequirer(
            self, relation_name=self._login_ui_relation_name
        )

        self.endpoints_provider = KratosEndpointsProvider(self)

        self.framework.observe(self.on.kratos_pebble_ready, self._on_pebble_ready)
        self.framework.observe(self.on.config_changed, self._on_config_changed)
        self.framework.observe(
            self.endpoints_provider.on.ready, self._update_kratos_endpoints_relation_data
        )
        self.framework.observe(
            self.on[self._hydra_relation_name].relation_changed, self._on_config_changed
        )
        self.framework.observe(
            self.on[self._login_ui_relation_name].relation_changed, self._on_config_changed
        )
        self.framework.observe(self.database.on.database_created, self._on_database_created)
        self.framework.observe(self.database.on.endpoints_changed, self._on_database_changed)
        self.framework.observe(self.admin_ingress.on.ready, self._on_admin_ingress_ready)
        self.framework.observe(self.admin_ingress.on.revoked, self._on_ingress_revoked)
        self.framework.observe(self.public_ingress.on.ready, self._on_public_ingress_ready)
        self.framework.observe(self.public_ingress.on.revoked, self._on_ingress_revoked)
        self.framework.observe(
            self.external_provider.on.client_config_changed, self._on_client_config_changed
        )

        self.framework.observe(self.on.get_identity_action, self._on_get_identity_action)
        self.framework.observe(self.on.delete_identity_action, self._on_delete_identity_action)
        # TODO: Uncomment this line after we have implemented the recovery endpoint
        # self.framework.observe(self.on.reset_password_action, self._on_reset_password_action)
        self.framework.observe(
            self.on.create_admin_account_action, self._on_create_admin_account_action
        )
        self.framework.observe(self.on.run_migration_action, self._on_run_migration_action)

    @property
    def _kratos_service_params(self) -> str:
        ret = ["--config", str(self._config_file_path)]
        if self.config["dev"]:
            logger.warning("Running Kratos in dev mode, don't do this in production")
            ret.append("--dev")

        return " ".join(ret)

    @property
    def _kratos_service_is_running(self) -> bool:
        if not self._container.can_connect():
            return False

        try:
            service = self._container.get_service(self._container_name)
        except (ModelError, RuntimeError):
            return False
        return service.is_running()

    @property
    def _pebble_layer(self) -> Layer:
        pebble_layer: LayerDict = {
            "summary": "kratos layer",
            "description": "pebble config layer for kratos",
            "services": {
                self._container_name: {
                    "override": "replace",
                    "summary": "Kratos Operator layer",
                    "startup": "disabled",
                    "command": "kratos serve all " + self._kratos_service_params,
                }
            },
            "checks": {
                "kratos-ready": {
                    "override": "replace",
                    "http": {"url": "http://localhost:4434/admin/health/ready"},
                },
                "kratos-alive": {
                    "override": "replace",
                    "http": {"url": "http://localhost:4434/admin/health/alive"},
                },
            },
        }
        return Layer(pebble_layer)

    @property
    def _domain_url(self) -> Optional[str]:
        return self.config["external_url"] or self.public_ingress.url

    @cached_property
    def _get_available_mappers(self) -> List[str]:
        return [
            schema_file.name[: -len("_schema.jsonnet")]
            for schema_file in self._mappers_local_dir_path.iterdir()
        ]

    def _render_conf_file(self) -> str:
        """Render the Kratos configuration file."""
        # Open the template kratos.conf file.
        with open("templates/kratos.yaml.j2", "r") as file:
            template = Template(file.read())

        rendered = template.render(
            mappers_path=str(self._mappers_dir_path),
            identity_schema_file_path=self._identity_schema_file_path,
<<<<<<< HEAD
            default_browser_return_url=self._get_login_ui_endpoint_info("default_url"),
=======
            admin_identity_schema_file_path=self._admin_identity_schema_file_path,
            default_browser_return_url=self.config.get("login_ui_url"),
>>>>>>> 6afb9177
            public_base_url=self._domain_url,
            login_ui_url=self._get_login_ui_endpoint_info("login_url"),
            error_ui_url=self._get_login_ui_endpoint_info("error_url"),
            oidc_providers=self.external_provider.get_providers(),
            available_mappers=self._get_available_mappers,
            registration_ui_url=self._get_login_ui_endpoint_info("registration_url"),
            db_info=self._get_database_relation_info(),
            oauth2_provider_url=self._get_hydra_endpoint_info(),
            smtp_connection_uri=self.config.get("smtp_connection_uri"),
        )
        return rendered

    def _push_schemas(self) -> None:
        for schema_file in self._mappers_local_dir_path.iterdir():
            with open(Path(schema_file)) as f:
                schema = f.read()
            self._container.push(
                path=Path(self._config_dir_path, schema_file), source=schema, make_dirs=True
            )

    def _get_hydra_endpoint_info(self) -> Optional[str]:
        oauth2_provider_url = None
        if self.model.relations[self._hydra_relation_name]:
            try:
                hydra_endpoints = self.hydra_endpoints.get_hydra_endpoints()
                oauth2_provider_url = hydra_endpoints["admin_endpoint"]
            except HydraEndpointsRelationDataMissingError:
                logger.info("No hydra endpoint-info relation data found")
                return None

        return oauth2_provider_url

    def _get_login_ui_endpoint_info(self, key: str) -> Optional[str]:
        try:
            login_ui_endpoints = self.login_ui_endpoints.get_login_ui_endpoints()
            return login_ui_endpoints[key]
        except LoginUIEndpointsRelationDataMissingError:
            logger.info("No login ui endpoint-info relation data found")
        except LoginUIEndpointsRelationMissingError:
            logger.info("No login ui-endpoint-info relation found")
        return None

    def _get_database_relation_info(self) -> dict:
        """Get database info from relation data bag."""
        relation_id = self.database.relations[0].id
        relation_data = self.database.fetch_relation_data()[relation_id]

        return {
            "username": relation_data.get("username"),
            "password": relation_data.get("password"),
            "endpoints": relation_data.get("endpoints"),
            "database_name": self._db_name,
        }

    def _run_sql_migration(self) -> bool:
        """Runs database migration.

        Returns True if migration was run successfully, else returns false.
        """
        try:
            process = self._container.exec(
                [
                    "kratos",
                    "migrate",
                    "sql",
                    "-e",
                    "--config",
                    str(self._config_file_path),
                    "--yes",
                ],
            )
            stdout, _ = process.wait_output()
            logger.info(f"Successfully executed automigration: {stdout}")
        except ExecError as err:
            logger.error(f"Exited with code {err.exit_code}. Stderr: {err.stderr!r}")
            self.unit.status = BlockedStatus("Database migration job failed")
            return False

        return True

    def _handle_status_update_config(self, event: HookEvent) -> None:
        if not self._container.can_connect():
            event.defer()
            logger.info("Cannot connect to Kratos container. Deferring event.")
            self.unit.status = WaitingStatus("Waiting to connect to Kratos container")
            return

        self.unit.status = MaintenanceStatus("Configuring/deploying resources")

        try:
            self._container.get_service(self._container_name)
        except (ModelError, RuntimeError):
            event.defer()
            self.unit.status = WaitingStatus("Waiting for Kratos service")
            logger.info("Kratos service is absent. Deferring database created event.")
            return

        if self.database.is_resource_created():
            self._container.push(self._config_file_path, self._render_conf_file(), make_dirs=True)
            self._container.restart(self._container_name)
            self.unit.status = ActiveStatus()
            return

        if self.model.relations[self._db_relation_name]:
            self.unit.status = WaitingStatus("Waiting for database creation")
        else:
            self.unit.status = BlockedStatus("Missing postgres database relation")

    def _on_pebble_ready(self, event: PebbleReadyEvent) -> None:
        """Event Handler for pebble ready event."""
        if not self._container.can_connect():
            event.defer()
            logger.info("Cannot connect to Kratos container. Deferring event.")
            self.unit.status = WaitingStatus("Waiting to connect to Kratos container")
            return

        self.unit.status = MaintenanceStatus("Configuring/deploying resources")

        with open("src/identity.default.schema.json", encoding="utf-8") as schema_file:
            schema = schema_file.read()
            self._container.push(self._identity_schema_file_path, schema, make_dirs=True)

        with open("src/identity.admin.schema.json", encoding="utf-8") as schema_file:
            schema = schema_file.read()
            self._container.push(self._admin_identity_schema_file_path, schema, make_dirs=True)

        self._push_schemas()

        self._container.add_layer(self._container_name, self._pebble_layer, combine=True)
        logger.info("Pebble plan updated with new configuration, replanning")
        self._container.replan()

        # in case container was terminated unexpectedly
        peer_relation = self.model.relations[PEER_RELATION_NAME]
        if (
            peer_relation
            and peer_relation[0].data[self.app].get(PEER_KEY_DB_MIGRATE_VERSION)
            == DB_MIGRATE_VERSION
        ):
            self._container.push(self._config_file_path, self._render_conf_file(), make_dirs=True)
            self._container.start(self._container_name)
            self.unit.status = ActiveStatus()
            return

        if self.model.relations[self._db_relation_name]:
            self.unit.status = WaitingStatus("Waiting for database creation")
        else:
            self.unit.status = BlockedStatus("Missing postgres database relation")

    def _on_config_changed(self, event: ConfigChangedEvent) -> None:
        """Event Handler for config changed event."""
        self._handle_status_update_config(event)

    def _update_kratos_endpoints_relation_data(self, event: RelationEvent) -> None:
        admin_endpoint = (
            self.admin_ingress.url
            if self.admin_ingress.is_ready()
            else f"{self.app.name}.{self.model.name}.svc.cluster.local:{KRATOS_ADMIN_PORT}",
        )
        public_endpoint = (
            self.public_ingress.url
            if self.public_ingress.is_ready()
            else f"{self.app.name}.{self.model.name}.svc.cluster.local:{KRATOS_PUBLIC_PORT}",
        )

        logger.info(
            f"Sending endpoints info: public - {public_endpoint[0]}, admin - {admin_endpoint[0]}"
        )

        self.endpoints_provider.send_endpoint_relation_data(admin_endpoint[0], public_endpoint[0])

    def _on_database_created(self, event: DatabaseCreatedEvent) -> None:
        """Event Handler for database created event."""
        if not self._container.can_connect():
            event.defer()
            logger.info("Cannot connect to Kratos container. Deferring event.")
            self.unit.status = WaitingStatus("Waiting to connect to Kratos container")
            return

        self.unit.status = MaintenanceStatus(
            "Configuring container and resources for database connection"
        )

        try:
            self._container.get_service(self._container_name)
        except (ModelError, RuntimeError):
            event.defer()
            self.unit.status = WaitingStatus("Waiting for Kratos service")
            logger.info("Kratos service is absent. Deferring database created event.")
            return

        logger.info("Updating Kratos config and restarting service")
        self._container.push(self._config_file_path, self._render_conf_file(), make_dirs=True)

        peer_relation = self.model.relations[PEER_RELATION_NAME]
        if not peer_relation:
            event.defer()
            self.unit.status = WaitingStatus("Waiting for peer relation.")
            return

        if self.unit.is_leader():
            if not self._run_sql_migration():
                self.unit.status = BlockedStatus("Database migration failed.")
            else:
                peer_relation[0].data[self.app].update(
                    {
                        PEER_KEY_DB_MIGRATE_VERSION: DB_MIGRATE_VERSION,
                    }
                )
                self._container.start(self._container_name)
                self.unit.status = ActiveStatus()
        else:
            if (
                peer_relation[0].data[self.app].get(PEER_KEY_DB_MIGRATE_VERSION)
                == DB_MIGRATE_VERSION
            ):
                self._container.start(self._container_name)
                self.unit.status = ActiveStatus()
            else:
                event.defer()
                self.unit.status = WaitingStatus("Waiting for database migration to complete.")

    def _on_database_changed(self, event: DatabaseEndpointsChangedEvent) -> None:
        """Event Handler for database changed event."""
        self._handle_status_update_config(event)

    def _on_admin_ingress_ready(self, event: IngressPerAppReadyEvent) -> None:
        if self.unit.is_leader():
            logger.info("This app's admin ingress URL: %s", event.url)

        self._handle_status_update_config(event)
        self._update_kratos_endpoints_relation_data(event)

    def _on_public_ingress_ready(self, event: IngressPerAppReadyEvent) -> None:
        if self.unit.is_leader():
            logger.info("This app's public ingress URL: %s", event.url)

        self._handle_status_update_config(event)
        self._update_kratos_endpoints_relation_data(event)

    def _on_ingress_revoked(self, event: IngressPerAppRevokedEvent) -> None:
        if self.unit.is_leader():
            logger.info("This app no longer has ingress")

        self._handle_status_update_config(event)
        self._update_kratos_endpoints_relation_data(event)

    def _on_client_config_changed(self, event: ClientConfigChangedEvent) -> None:
        domain_url = self._domain_url
        if domain_url is None:
            self.unit.status = BlockedStatus(
                "Cannot add external provider without an external hostname. Please "
                "provide an ingress relation or an external_url config."
            )
            event.defer()
            return

        self.unit.status = MaintenanceStatus(f"Adding external provider: {event.provider}")

        if self.database.is_resource_created():
            self._container.push(self._config_file_path, self._render_conf_file(), make_dirs=True)
            self._container.restart(self._container_name)
            self.unit.status = ActiveStatus()

            self.external_provider.set_relation_registered_provider(
                join(domain_url, f"self-service/methods/oidc/callback/{event.provider_id}"),
                event.provider_id,
                event.relation_id,
            )
        else:
            event.defer()
            logger.info("Database is not created. Deferring event.")

    def _on_get_identity_action(self, event: ActionEvent) -> None:
        if not self._kratos_service_is_running:
            event.fail("Service is not ready. Please re-run the action when the charm is active")
            return

        identity_id = event.params.get("identity-id")
        email = event.params.get("email")
        if identity_id and email:
            event.fail("Only one of identity-id and email can be provided.")
            return
        elif not identity_id and not email:
            event.fail("One of identity-id and email must be provided.")
            return

        event.log("Fetching the identity.")
        if email:
            try:
                identity = self.kratos.get_identity_from_email(email)
            except Error as e:
                event.fail(f"Something went wrong when trying to run the command: {e}")
                return
            if not identity:
                event.fail("Couldn't retrieve identity_id from email.")
                return
        else:
            try:
                identity = self.kratos.get_identity(identity_id=identity_id)
            except Error as e:
                event.fail(f"Something went wrong when trying to run the command: {e}")
                return

        event.log("Successfully got the identity.")
        event.set_results(dict_to_action_output(identity))

    def _on_delete_identity_action(self, event: ActionEvent) -> None:
        if not self._kratos_service_is_running:
            event.fail("Service is not ready. Please re-run the action when the charm is active")
            return

        identity_id = event.params.get("identity-id")
        email = event.params.get("email")
        if identity_id and email:
            event.fail("Only one of identity-id and email can be provided.")
            return
        elif not identity_id and not email:
            event.fail("One of identity-id and email must be provided.")
            return

        if email:
            identity = self.kratos.get_identity_from_email(email)
            if not identity:
                event.fail("Couldn't retrieve identity_id from email.")
                return

        event.log("Deleting the identity.")
        try:
            self.kratos.delete_identity(identity_id=identity_id)
        except Error as e:
            event.fail(f"Something went wrong when trying to run the command: {e}")
            return

        event.log(f"Successfully deleted the identity: {identity_id}.")
        event.set_results({"idenity-id": identity_id})

    def _on_reset_password_action(self, event: ActionEvent) -> None:
        if not self._kratos_service_is_running:
            event.fail("Service is not ready. Please re-run the action when the charm is active")
            return

        identity_id = event.params.get("identity-id")
        email = event.params.get("email")
        recovery_method = event.params.get("recovery-method")
        if identity_id and email:
            event.fail("Only one of identity-id and email can be provided.")
            return
        elif not identity_id and not email:
            event.fail("One of identity-id and email must be provided.")
            return

        if email:
            identity = self.kratos.get_identity_from_email(email)
            if not identity:
                event.fail("Couldn't retrieve identity_id from email.")
                return
            identity_id = identity["id"]

        if recovery_method == "code":
            fun = self.kratos.recover_password_with_code
        elif recovery_method == "link":
            fun = self.kratos.recover_password_with_link
        else:
            event.fail(
                f"Unsupported recovery method {recovery_method}, "
                "allowed methods are: `code` and `link`"
            )
            return

        event.log("Resetting password.")
        try:
            ret = fun(identity_id=identity_id)
        except requests.exceptions.RequestException as e:
            event.fail(f"Failed to request Kratos API: {e}")
            return

        event.log("Follow the link to reset the user's password")
        event.set_results(dict_to_action_output(ret))

    def _on_create_admin_account_action(self, event: ActionEvent) -> None:
        if not self._kratos_service_is_running:
            event.fail("Service is not ready. Please re-run the action when the charm is active")
            return

        traits = {
            "username": event.params["username"],
            "name": event.params.get("name"),
            "email": event.params.get("email"),
            "phone_number": event.params.get("phone_number"),
        }
        traits = {k: v for k, v in traits.items() if v is not None}
        password = event.params.get("password")

        event.log("Creating admin account.")
        try:
            identity = self.kratos.create_identity(traits, "admin", password=password)
        except Error as e:
            event.fail(f"Something went wrong when trying to run the command: {e}")
            return

        identity_id = identity["id"]
        res = {"identity-id": identity_id}
        event.log(f"Successfully created admin account: {identity_id}.")
        if not password:
            event.log("Creating magic link for resetting admin password.")
            try:
                link = self.kratos.recover_password_with_link(identity_id)
            except requests.exceptions.RequestException as e:
                event.fail(f"Failed to request Kratos API: {e}")
                return
            res["password-reset-link"] = link["recovery_link"]
            res["expires-at"] = link["expires_at"]

        event.set_results(res)

    def _on_run_migration_action(self, event: ActionEvent) -> None:
        if not self._kratos_service_is_running:
            event.fail("Service is not ready. Please re-run the action when the charm is active")
            return

        timeout = float(event.params.get("timeout", 120))
        event.log("Migrating database.")
        try:
            _, err = self.kratos.run_migration(timeout=timeout)
        except Error as e:
            event.fail(f"Something went wrong when trying to run the command: {e}")
            return

        if err:
            event.fail(f"Something went wrong when running the migration: {err}")
            return
        event.log("Successfully migrated the database.")


if __name__ == "__main__":
    main(KratosCharm)<|MERGE_RESOLUTION|>--- conflicted
+++ resolved
@@ -230,12 +230,8 @@
         rendered = template.render(
             mappers_path=str(self._mappers_dir_path),
             identity_schema_file_path=self._identity_schema_file_path,
-<<<<<<< HEAD
             default_browser_return_url=self._get_login_ui_endpoint_info("default_url"),
-=======
             admin_identity_schema_file_path=self._admin_identity_schema_file_path,
-            default_browser_return_url=self.config.get("login_ui_url"),
->>>>>>> 6afb9177
             public_base_url=self._domain_url,
             login_ui_url=self._get_login_ui_endpoint_info("login_url"),
             error_ui_url=self._get_login_ui_endpoint_info("error_url"),
